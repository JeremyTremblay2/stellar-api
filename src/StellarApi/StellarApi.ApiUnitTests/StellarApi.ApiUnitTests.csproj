<Project Sdk="Microsoft.NET.Sdk">

  <PropertyGroup>
    <TargetFramework>net8.0</TargetFramework>
    <ImplicitUsings>enable</ImplicitUsings>
    <Nullable>enable</Nullable>

    <IsPackable>false</IsPackable>
    <IsTestProject>true</IsTestProject>
  </PropertyGroup>

  <ItemGroup>
    <PackageReference Include="Microsoft.NET.Test.Sdk" Version="17.10.0" />
    <PackageReference Include="Moq" Version="4.20.70" />
<<<<<<< HEAD
    <PackageReference Include="MSTest.TestAdapter" Version="3.4.1" />
    <PackageReference Include="MSTest.TestFramework" Version="3.4.0" />
=======
    <PackageReference Include="MSTest.TestAdapter" Version="3.4.0" />
    <PackageReference Include="MSTest.TestFramework" Version="3.4.1" />
>>>>>>> 3e8beace
    <PackageReference Include="coverlet.collector" Version="6.0.2" />
  </ItemGroup>

  <ItemGroup>
    <ProjectReference Include="..\StellarApi.Business\StellarApi.Business.csproj" />
    <ProjectReference Include="..\StellarApi.Entities\StellarApi.Entities.csproj" />
    <ProjectReference Include="..\StellarApi.Helpers\StellarApi.Helpers.csproj" />
    <ProjectReference Include="..\StellarApi.Model\StellarApi.Model.csproj" />
    <ProjectReference Include="..\StellarApi.Repository\StellarApi.Repository.csproj" />
    <ProjectReference Include="..\StellarApi.RestApi\StellarApi.RestApi.csproj" />
  </ItemGroup>

</Project><|MERGE_RESOLUTION|>--- conflicted
+++ resolved
@@ -12,13 +12,8 @@
   <ItemGroup>
     <PackageReference Include="Microsoft.NET.Test.Sdk" Version="17.10.0" />
     <PackageReference Include="Moq" Version="4.20.70" />
-<<<<<<< HEAD
     <PackageReference Include="MSTest.TestAdapter" Version="3.4.1" />
-    <PackageReference Include="MSTest.TestFramework" Version="3.4.0" />
-=======
-    <PackageReference Include="MSTest.TestAdapter" Version="3.4.0" />
     <PackageReference Include="MSTest.TestFramework" Version="3.4.1" />
->>>>>>> 3e8beace
     <PackageReference Include="coverlet.collector" Version="6.0.2" />
   </ItemGroup>
 
