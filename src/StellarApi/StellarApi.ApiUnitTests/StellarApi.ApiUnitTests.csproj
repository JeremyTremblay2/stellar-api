--- conflicted
+++ resolved
@@ -13,13 +13,8 @@
     <PackageReference Include="Microsoft.NET.Test.Sdk" Version="17.10.0" />
     <PackageReference Include="Moq" Version="4.20.70" />
     <PackageReference Include="MSTest.TestAdapter" Version="3.4.0" />
-<<<<<<< HEAD
     <PackageReference Include="MSTest.TestFramework" Version="3.4.0" />
-    <PackageReference Include="coverlet.collector" Version="6.0.0" />
-=======
-    <PackageReference Include="MSTest.TestFramework" Version="3.0.4" />
     <PackageReference Include="coverlet.collector" Version="6.0.2" />
->>>>>>> 613958d9
   </ItemGroup>
 
   <ItemGroup>
